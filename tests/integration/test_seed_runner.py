--- conflicted
+++ resolved
@@ -98,7 +98,6 @@
 
     assert isinstance(result, SeedRunResult)
     assert result.completed is False
-<<<<<<< HEAD
     assert result.notes == "timeout"
     assert result.iterations == orchestrator_result.iterations
     backlog_mock.mark_failed.assert_called_once_with(
@@ -107,8 +106,6 @@
         iterations=orchestrator_result.iterations,
         memories_reused=orchestrator_result.memories_reused,
     )
-=======
-    backlog_mock.mark_failed.assert_called_once()
     backlog_mock.mark_completed.assert_not_called()
 
 
@@ -240,5 +237,4 @@
     assert isinstance(result, SeedRunResult)
     assert result.completed is False
     backlog_mock.mark_failed.assert_called_once()
->>>>>>> 38ba5f1b
     backlog_mock.mark_completed.assert_not_called()